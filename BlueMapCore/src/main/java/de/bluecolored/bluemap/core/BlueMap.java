--- conflicted
+++ resolved
@@ -2,10 +2,6 @@
 
 public class BlueMap {
 
-<<<<<<< HEAD
-	public static final String VERSION = "0.4.0";
-=======
-	public static final String VERSION = "0.5.0-mc1.13";
->>>>>>> d21f6baf
+	public static final String VERSION = "0.5.0";
 
 }