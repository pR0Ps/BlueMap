[
    {
        "modid": "bluemap",
        "name": "BlueMap",
<<<<<<< HEAD
        "version": "0.5.0-mc1.12",
=======
        "version": "0.5.1-mc1.13",
>>>>>>> de8031ef
        "description": "A 3d-map of your Minecraft worlds view-able in your browser using three.js (WebGL)",
        "url": "https://github.com/BlueMap-Minecraft",
        "authorList": [
            "Blue (TBlueF, Lukas Rieger)"
        ],
        "dependencies": [
            "spongeapi@7.1.0"
        ],
        "requiredMods": [
            "spongeapi@7.1.0"
        ]
    }
]<|MERGE_RESOLUTION|>--- conflicted
+++ resolved
@@ -2,11 +2,7 @@
     {
         "modid": "bluemap",
         "name": "BlueMap",
-<<<<<<< HEAD
-        "version": "0.5.0-mc1.12",
-=======
-        "version": "0.5.1-mc1.13",
->>>>>>> de8031ef
+        "version": "0.5.1-mc1.12",
         "description": "A 3d-map of your Minecraft worlds view-able in your browser using three.js (WebGL)",
         "url": "https://github.com/BlueMap-Minecraft",
         "authorList": [
