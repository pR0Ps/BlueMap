/*
 * This file is part of BlueMap, licensed under the MIT License (MIT).
 *
 * Copyright (c) Blue (Lukas Rieger) <https://bluecolored.de>
 * Copyright (c) contributors
 *
 * Permission is hereby granted, free of charge, to any person obtaining a copy
 * of this software and associated documentation files (the "Software"), to deal
 * in the Software without restriction, including without limitation the rights
 * to use, copy, modify, merge, publish, distribute, sublicense, and/or sell
 * copies of the Software, and to permit persons to whom the Software is
 * furnished to do so, subject to the following conditions:
 *
 * The above copyright notice and this permission notice shall be included in
 * all copies or substantial portions of the Software.
 *
 * THE SOFTWARE IS PROVIDED "AS IS", WITHOUT WARRANTY OF ANY KIND, EXPRESS OR
 * IMPLIED, INCLUDING BUT NOT LIMITED TO THE WARRANTIES OF MERCHANTABILITY,
 * FITNESS FOR A PARTICULAR PURPOSE AND NONINFRINGEMENT. IN NO EVENT SHALL THE
 * AUTHORS OR COPYRIGHT HOLDERS BE LIABLE FOR ANY CLAIM, DAMAGES OR OTHER
 * LIABILITY, WHETHER IN AN ACTION OF CONTRACT, TORT OR OTHERWISE, ARISING FROM,
 * OUT OF OR IN CONNECTION WITH THE SOFTWARE OR THE USE OR OTHER DEALINGS IN
 * THE SOFTWARE.
 */
package de.bluecolored.bluemap.common.plugin.commands;

import com.flowpowered.math.vector.Vector2i;
import com.flowpowered.math.vector.Vector3d;
import com.flowpowered.math.vector.Vector3i;
import com.mojang.brigadier.Command;
import com.mojang.brigadier.CommandDispatcher;
import com.mojang.brigadier.arguments.ArgumentType;
import com.mojang.brigadier.arguments.DoubleArgumentType;
import com.mojang.brigadier.arguments.IntegerArgumentType;
import com.mojang.brigadier.arguments.StringArgumentType;
import com.mojang.brigadier.builder.ArgumentBuilder;
import com.mojang.brigadier.builder.LiteralArgumentBuilder;
import com.mojang.brigadier.builder.RequiredArgumentBuilder;
import com.mojang.brigadier.context.CommandContext;
import com.mojang.brigadier.tree.LiteralCommandNode;
import de.bluecolored.bluemap.api.BlueMapAPI;
import de.bluecolored.bluemap.api.BlueMapMap;
import de.bluecolored.bluemap.api.marker.MarkerAPI;
import de.bluecolored.bluemap.api.marker.MarkerSet;
import de.bluecolored.bluemap.api.marker.POIMarker;
import de.bluecolored.bluemap.common.plugin.Plugin;
import de.bluecolored.bluemap.common.plugin.PluginState;
import de.bluecolored.bluemap.common.plugin.serverinterface.CommandSource;
import de.bluecolored.bluemap.common.plugin.text.Text;
import de.bluecolored.bluemap.common.plugin.text.TextColor;
import de.bluecolored.bluemap.common.plugin.text.TextFormat;
import de.bluecolored.bluemap.common.rendermanager.MapPurgeTask;
import de.bluecolored.bluemap.common.rendermanager.MapUpdateTask;
import de.bluecolored.bluemap.common.rendermanager.RenderTask;
import de.bluecolored.bluemap.common.rendermanager.WorldRegionRenderTask;
import de.bluecolored.bluemap.core.BlueMap;
import de.bluecolored.bluemap.core.MinecraftVersion;
import de.bluecolored.bluemap.core.debug.StateDumper;
import de.bluecolored.bluemap.core.logger.Logger;
import de.bluecolored.bluemap.core.map.BmMap;
import de.bluecolored.bluemap.core.map.MapRenderState;
import de.bluecolored.bluemap.core.mca.ChunkAnvil112;
import de.bluecolored.bluemap.core.resourcepack.ParseResourceException;
import de.bluecolored.bluemap.core.world.Block;
import de.bluecolored.bluemap.core.world.Chunk;
import de.bluecolored.bluemap.core.world.World;

import java.io.IOException;
import java.nio.file.Files;
import java.nio.file.Path;
import java.util.*;
import java.util.function.Function;
import java.util.function.Predicate;

public class Commands<S> {
	
	public static final String DEFAULT_MARKER_SET_ID = "markers"; 

	private final Plugin plugin;
	private final CommandDispatcher<S> dispatcher;
	private final Function<S, CommandSource> commandSourceInterface;
	
	private final CommandHelper helper;
	
	public Commands(Plugin plugin, CommandDispatcher<S> dispatcher, Function<S, CommandSource> commandSourceInterface) {
		this.plugin = plugin;
		this.dispatcher = dispatcher;
		this.commandSourceInterface = commandSourceInterface;
		
		this.helper = new CommandHelper(plugin);
		
		init();
	}
	
	public void init() {
		// commands
		LiteralCommandNode<S> baseCommand = 
				literal("bluemap")
				.requires(requirementsUnloaded("bluemap.status"))
				.executes(this::statusCommand)
				.build();

		LiteralCommandNode<S> versionCommand =
				literal("version")
						.requires(requirementsUnloaded("bluemap.version"))
						.executes(this::versionCommand)
						.build();
		
		LiteralCommandNode<S> helpCommand = 
				literal("help")
				.requires(requirementsUnloaded("bluemap.help"))
				.executes(this::helpCommand)
				.build();
		
		LiteralCommandNode<S> reloadCommand = 
				literal("reload")
				.requires(requirementsUnloaded("bluemap.reload"))
				.executes(this::reloadCommand)
				.build();
		
		LiteralCommandNode<S> debugCommand = 
				literal("debug")
				.requires(requirements("bluemap.debug"))
				
				.then(literal("block")
						.executes(this::debugBlockCommand)
		
						.then(argument("world", StringArgumentType.string()).suggests(new WorldSuggestionProvider<>(plugin))
								.then(argument("x", DoubleArgumentType.doubleArg())
										.then(argument("y", DoubleArgumentType.doubleArg())
												.then(argument("z", DoubleArgumentType.doubleArg())
														.executes(this::debugBlockCommand))))))

				.then(literal("flush")
						.executes(this::debugFlushCommand)
						
						.then(argument("world", StringArgumentType.string()).suggests(new WorldSuggestionProvider<>(plugin))
								.executes(this::debugFlushCommand)))
				
				.then(literal("cache")
						.executes(this::debugClearCacheCommand))


				.then(literal("dump")
						.executes(this::debugDumpCommand))
						
				.build();
		
		LiteralCommandNode<S> stopCommand =
				literal("stop")
				.requires(requirements("bluemap.stop"))
				.executes(this::stopCommand)
				.build();
		
		LiteralCommandNode<S> startCommand =
				literal("start")
				.requires(requirements("bluemap.start"))
				.executes(this::startCommand)
				.build();

		LiteralCommandNode<S> freezeCommand =
				literal("freeze")
				.requires(requirements("bluemap.freeze"))
				.then(argument("map", StringArgumentType.string()).suggests(new MapSuggestionProvider<>(plugin))
						.executes(this::freezeCommand))
						.build();

		LiteralCommandNode<S> unfreezeCommand =
				literal("unfreeze")
						.requires(requirements("bluemap.freeze"))
						.then(argument("map", StringArgumentType.string()).suggests(new MapSuggestionProvider<>(plugin))
								.executes(this::unfreezeCommand))
						.build();

		LiteralCommandNode<S> forceUpdateCommand =
				addRenderArguments(
						literal("force-update")
						.requires(requirements("bluemap.update.force")),
						this::forceUpdateCommand
				).build();

		LiteralCommandNode<S> updateCommand =
				addRenderArguments(
						literal("update")
						.requires(requirements("bluemap.update")),
						this::updateCommand
				).build();

		LiteralCommandNode<S> purgeCommand =
				literal("purge")
						.requires(requirements("bluemap.purge"))
						.then(argument("map", StringArgumentType.string()).suggests(new MapSuggestionProvider<>(plugin))
								.executes(this::purgeCommand))
						.build();

		LiteralCommandNode<S> cancelCommand =
				literal("cancel")
				.requires(requirements("bluemap.cancel"))
				.executes(this::cancelCommand)
				.then(argument("task-ref", StringArgumentType.string()).suggests(new TaskRefSuggestionProvider<>(helper))
						.executes(this::cancelCommand))
				.build();
		
		LiteralCommandNode<S> worldsCommand = 
				literal("worlds")
				.requires(requirements("bluemap.status"))
				.executes(this::worldsCommand)
				.build();
		
		LiteralCommandNode<S> mapsCommand = 
				literal("maps")
				.requires(requirements("bluemap.status"))
				.executes(this::mapsCommand)
				.build();
		
		LiteralCommandNode<S> markerCommand = 
				literal("marker")
				.requires(requirements("bluemap.marker"))
				.build();
		
		LiteralCommandNode<S> createMarkerCommand = 
				literal("create")
				.requires(requirements("bluemap.marker"))
				.then(argument("id", StringArgumentType.word())
						.then(argument("map", StringArgumentType.string()).suggests(new MapSuggestionProvider<>(plugin))
						
							.then(argument("label", StringArgumentType.string())
									.executes(this::createMarkerCommand))
							
							.then(argument("x", DoubleArgumentType.doubleArg())
									.then(argument("y", DoubleArgumentType.doubleArg())
											.then(argument("z", DoubleArgumentType.doubleArg())
													.then(argument("label", StringArgumentType.string())
															.executes(this::createMarkerCommand)))))))
				.build();
		
		LiteralCommandNode<S> removeMarkerCommand = 
				literal("remove")
				.requires(requirements("bluemap.marker"))
				.then(argument("id", StringArgumentType.word()).suggests(MarkerIdSuggestionProvider.getInstance())
						.executes(this::removeMarkerCommand))
				.build();

		LiteralCommandNode<S> listMarkersCommand =
				literal("list")
				.requires(requirements("bluemap.marker"))
				.executes(this::listMarkersCommand)
				.build();
		
		// command tree
		dispatcher.getRoot().addChild(baseCommand);
		baseCommand.addChild(versionCommand);
		baseCommand.addChild(helpCommand);
		baseCommand.addChild(reloadCommand);
		baseCommand.addChild(debugCommand);
		baseCommand.addChild(stopCommand);
		baseCommand.addChild(startCommand);
		baseCommand.addChild(freezeCommand);
		baseCommand.addChild(unfreezeCommand);
		baseCommand.addChild(forceUpdateCommand);
		baseCommand.addChild(updateCommand);
		baseCommand.addChild(cancelCommand);
		baseCommand.addChild(purgeCommand);
		baseCommand.addChild(worldsCommand);
		baseCommand.addChild(mapsCommand);
		baseCommand.addChild(markerCommand);
		markerCommand.addChild(createMarkerCommand);
		markerCommand.addChild(removeMarkerCommand);
		markerCommand.addChild(listMarkersCommand);
	}

	private <B extends ArgumentBuilder<S, B>> B addRenderArguments(B builder, Command<S> command) {
		return builder
			.executes(command) // /bluemap render

			.then(argument("radius", IntegerArgumentType.integer())
					.executes(command)) // /bluemap render <radius>

			.then(argument("x", DoubleArgumentType.doubleArg())
					.then(argument("z", DoubleArgumentType.doubleArg())
							.then(argument("radius", IntegerArgumentType.integer())
									.executes(command)))) // /bluemap render <x> <z> <radius>

			.then(argument("world|map", StringArgumentType.string()).suggests(new WorldOrMapSuggestionProvider<>(plugin))
					.executes(command) // /bluemap render <world|map>

					.then(argument("x", DoubleArgumentType.doubleArg())
							.then(argument("z", DoubleArgumentType.doubleArg())
									.then(argument("radius", IntegerArgumentType.integer())
											.executes(command))))); // /bluemap render <world|map> <x> <z> <radius>
	}
	
	private Predicate<S> requirements(String permission){
		return s -> {
			CommandSource source = commandSourceInterface.apply(s);
			return plugin.isLoaded() && source.hasPermission(permission);
		};
	}
	
	private Predicate<S> requirementsUnloaded(String permission){
		return s -> {
			CommandSource source = commandSourceInterface.apply(s);
			return source.hasPermission(permission);
		};
	}
	
	private LiteralArgumentBuilder<S> literal(String name){
		return LiteralArgumentBuilder.literal(name);
	}
	
	private <T> RequiredArgumentBuilder<S, T> argument(String name, ArgumentType<T> type){
		return RequiredArgumentBuilder.argument(name, type);
	}
	
	private <T> Optional<T> getOptionalArgument(CommandContext<S> context, String argumentName, Class<T> type) {
		try {
			return Optional.of(context.getArgument(argumentName, type));
		} catch (IllegalArgumentException ex) {
			return Optional.empty();
		}
	}
	
	private Optional<World> parseWorld(String worldName) {
		for (World world : plugin.getWorlds()) {
			if (world.getName().equalsIgnoreCase(worldName)) {
				return Optional.of(world);
			}
		}
		
		return Optional.empty();
	}
	
	private Optional<BmMap> parseMap(String mapId) {
		for (BmMap map : plugin.getMapTypes()) {
			if (map.getId().equalsIgnoreCase(mapId)) {
				return Optional.of(map);
			}
		}
		
		return Optional.empty();
	}
	
	
	// --- COMMANDS ---
	
	public int statusCommand(CommandContext<S> context) {
		CommandSource source = commandSourceInterface.apply(context.getSource());
		
		if (!plugin.isLoaded()) {
			source.sendMessage(Text.of(TextColor.RED, "BlueMap is not loaded! Try /bluemap reload"));
			return 0;
		}
		
		source.sendMessages(helper.createStatusMessage());
		return 1;
	}

	public int versionCommand(CommandContext<S> context) {
		CommandSource source = commandSourceInterface.apply(context.getSource());

		int renderThreadCount = 0;
		if (plugin.isLoaded()) {
			renderThreadCount = plugin.getRenderManager().getWorkerThreadCount();
		}

		source.sendMessage(Text.of(TextFormat.BOLD, TextColor.BLUE, "Version: ", TextColor.WHITE, BlueMap.VERSION));
		source.sendMessage(Text.of(TextColor.GRAY, "Commit: ", TextColor.WHITE, BlueMap.GIT_HASH + " (" + BlueMap.GIT_CLEAN + ")"));
		source.sendMessage(Text.of(TextColor.GRAY, "Implementation: ", TextColor.WHITE, plugin.getImplementationType()));
		source.sendMessage(Text.of(
				TextColor.GRAY, "Minecraft compatibility: ", TextColor.WHITE, plugin.getMinecraftVersion().getVersionString(),
				TextColor.GRAY, " (" + plugin.getMinecraftVersion().getResource().getVersion().getVersionString() + ")"
				));
		source.sendMessage(Text.of(TextColor.GRAY, "Render-threads: ", TextColor.WHITE, renderThreadCount));
		source.sendMessage(Text.of(TextColor.GRAY, "Available processors: ", TextColor.WHITE, Runtime.getRuntime().availableProcessors()));
		source.sendMessage(Text.of(TextColor.GRAY, "Available memory: ", TextColor.WHITE, (Runtime.getRuntime().maxMemory() / 1024L / 1024L) + " MiB"));

		if (plugin.getMinecraftVersion().isAtLeast(new MinecraftVersion(1, 15))) {
			String clipboardValue =
					"Version: " + BlueMap.VERSION + "\n" +
					"Commit: " + BlueMap.GIT_HASH + " (" + BlueMap.GIT_CLEAN + ")\n" +
					"Implementation: " + plugin.getImplementationType() + "\n" +
					"Minecraft compatibility: " + plugin.getMinecraftVersion().getVersionString() + " (" + plugin.getMinecraftVersion().getResource().getVersion().getVersionString() + ")\n" +
					"Render-threads: " + renderThreadCount + "\n" +
					"Available processors: " + Runtime.getRuntime().availableProcessors() + "\n" +
					"Available memory: " + Runtime.getRuntime().maxMemory() / 1024L / 1024L + " MiB";
			source.sendMessage(Text.of(TextColor.DARK_GRAY, "[copy to clipboard]")
					.setClickAction(Text.ClickAction.COPY_TO_CLIPBOARD, clipboardValue)
					.setHoverText(Text.of(TextColor.GRAY, "click to copy the above text .. ", TextFormat.ITALIC, TextColor.GRAY, "duh!")));
		}

		return 1;
	}
	
	public int helpCommand(CommandContext<S> context) {
		CommandSource source = commandSourceInterface.apply(context.getSource());
		
		source.sendMessage(Text.of(TextColor.BLUE, "BlueMap Commands:"));
		for (String usage : dispatcher.getAllUsage(dispatcher.getRoot().getChild("bluemap"), context.getSource(), true)) {
			Text usageText = Text.of(TextColor.GREEN, "/bluemap");
			
			String[] arguments = usage.split(" ");
			for (String arg : arguments) {
				if (arg.isEmpty()) continue;
				if (arg.charAt(0) == '<' && arg.charAt(arg.length() - 1) == '>') {
					usageText.addChild(Text.of(TextColor.GRAY, " " + arg));
				} else {
					usageText.addChild(Text.of(TextColor.WHITE, " " + arg));
				}
			}
			
			source.sendMessage(usageText);
		}
		
		source.sendMessage(
				Text.of(TextColor.BLUE, "\nOpen this link to get a description for each command:\n")
				.addChild(Text.of(TextColor.GRAY, "https://bluecolo.red/bluemap-commands").setClickAction(Text.ClickAction.OPEN_URL, "https://bluecolo.red/bluemap-commands"))
				);
		
		return 1;
	}
	
	public int reloadCommand(CommandContext<S> context) {
		CommandSource source = commandSourceInterface.apply(context.getSource());
		
		source.sendMessage(Text.of(TextColor.GOLD, "Reloading BlueMap..."));
		
		new Thread(() -> {
			try {
				plugin.reload();
				
				if (plugin.isLoaded()) {
					source.sendMessage(Text.of(TextColor.GREEN, "BlueMap reloaded!"));
				} else {
					source.sendMessage(Text.of(TextColor.RED, "Could not load BlueMap! See the console for details!"));
				}

			} catch (IOException | ParseResourceException | RuntimeException ex) {
				Logger.global.logError("Failed to reload BlueMap!", ex);
				
				source.sendMessage(Text.of(TextColor.RED, "There was an error reloading BlueMap! See the console for details!"));
			}
		}).start();
		return 1;
	}

	public int debugClearCacheCommand(CommandContext<S> context) {
		CommandSource source = commandSourceInterface.apply(context.getSource());
		
		for (World world : plugin.getWorlds()) {
			world.invalidateChunkCache();
		}
		
		source.sendMessage(Text.of(TextColor.GREEN, "All caches cleared!"));
		return 1;
	}
	

	public int debugFlushCommand(CommandContext<S> context) {
		CommandSource source = commandSourceInterface.apply(context.getSource());
		
		// parse arguments
		Optional<String> worldName = getOptionalArgument(context, "world", String.class);
		
		final World world;
		if (worldName.isPresent()) {
			world = parseWorld(worldName.get()).orElse(null);
			
			if (world == null) {
				source.sendMessage(Text.of(TextColor.RED, "There is no ", helper.worldHelperHover(), " with this name: ", TextColor.WHITE, worldName.get()));
				return 0;
			}
		} else {
			world = source.getWorld().orElse(null);
			
			if (world == null) {
				source.sendMessage(Text.of(TextColor.RED, "Can't detect a location from this command-source, you'll have to define a world!"));
				return 0;
			}
		}
		
		new Thread(() -> {
			source.sendMessage(Text.of(TextColor.GOLD, "Saving world and flushing changes..."));
			try {
				if (plugin.flushWorldUpdates(world.getUUID())) {
					source.sendMessage(Text.of(TextColor.GREEN, "Successfully saved and flushed all changes."));
				} else {
					source.sendMessage(Text.of(TextColor.RED, "This operation is not supported by this implementation (" + plugin.getImplementationType() + ")"));
				}
			} catch (IOException ex) {
				source.sendMessage(Text.of(TextColor.RED, "There was an unexpected exception trying to save the world. Please check the console for more details..."));
				Logger.global.logError("Unexpected exception trying to save the world!", ex);
			}
		}).start();
		
		return 1;
	}
	
	public int debugBlockCommand(CommandContext<S> context) {
		final CommandSource source = commandSourceInterface.apply(context.getSource());
		
		// parse arguments
		Optional<String> worldName = getOptionalArgument(context, "world", String.class);
		Optional<Double> x = getOptionalArgument(context, "x", Double.class);
		Optional<Double> y = getOptionalArgument(context, "y", Double.class);
		Optional<Double> z = getOptionalArgument(context, "z", Double.class);
		
		final World world;
		final Vector3d position;
		
		if (worldName.isPresent() && x.isPresent() && y.isPresent() && z.isPresent()) {
			world = parseWorld(worldName.get()).orElse(null);
			position = new Vector3d(x.get(), y.get(), z.get());
			
			if (world == null) {
				source.sendMessage(Text.of(TextColor.RED, "There is no ", helper.worldHelperHover(), " with this name: ", TextColor.WHITE, worldName.get()));
				return 0;
			}
		} else {
			world = source.getWorld().orElse(null);
			position = source.getPosition().orElse(null);
			
			if (world == null || position == null) {
				source.sendMessage(Text.of(TextColor.RED, "Can't detect a location from this command-source, you'll have to define a world and position!"));
				return 0;
			}
		}
		
		new Thread(() -> {
			// collect and output debug info
			Vector3i blockPos = position.floor().toInt();
<<<<<<< HEAD
			Block block = new Block(world, blockPos.getX(), blockPos.getY(), blockPos.getZ());
			Block blockBelow = new Block(null, 0, 0, 0).copy(block).add(0, -1, 0);
			
			String blockIdMeta = "";
			String blockBelowIdMeta = "";
			
			if (world instanceof MCAWorld) {
				MCAChunk chunk = ((MCAWorld) world).getChunkAtBlock(blockPos.getX(), blockPos.getY(), blockPos.getZ());
				if (chunk instanceof ChunkAnvil112) {
					blockIdMeta = " (" + ((ChunkAnvil112) chunk).getBlockIdMeta(blockPos) + ")";
					blockBelowIdMeta = " (" + ((ChunkAnvil112) chunk).getBlockIdMeta(blockPos.add(0, -1, 0)) + ")";
				}
=======
			Block block = world.getBlock(blockPos);
			Block blockBelow = world.getBlock(blockPos.add(0, -1, 0));

			String blockIdMeta = "";
			String blockBelowIdMeta = "";

			Vector2i chunkPos = world.getChunkGrid().getCell(blockPos.toVector2(true));
			Chunk chunk = world.getChunk(chunkPos.getX(), chunkPos.getY());

			if (chunk instanceof ChunkAnvil112) {
				blockIdMeta = " (" + ((ChunkAnvil112) chunk).getBlockIdMeta(blockPos) + ")";
				blockBelowIdMeta = " (" + ((ChunkAnvil112) chunk).getBlockIdMeta(blockPos.add(0, -1, 0)) + ")";
>>>>>>> a1baff45
			}
			
			source.sendMessages(Arrays.asList(
					Text.of(TextColor.GOLD, "Block at you: ", TextColor.WHITE, block, TextColor.GRAY, blockIdMeta),
					Text.of(TextColor.GOLD, "Block below you: ", TextColor.WHITE, blockBelow, TextColor.GRAY, blockBelowIdMeta),
					Text.of(TextColor.GOLD, "Chunk: ", TextColor.WHITE, chunk)
				));
		}).start();
		
		return 1;
	}

	public int debugDumpCommand(CommandContext<S> context) {
		final CommandSource source = commandSourceInterface.apply(context.getSource());

		try {
			Path file = plugin.getCoreConfig().getDataFolder().toPath().resolve("dump.json");
			StateDumper.global().dump(file);

			source.sendMessage(Text.of(TextColor.GREEN, "Dump created at: " + file));
			return 1;
		} catch (IOException ex) {
			Logger.global.logError("Failed to create dump!", ex);
			source.sendMessage(Text.of(TextColor.RED, "Exception trying to create dump! See console for details."));
			return 0;
		}
	}
	
	public int stopCommand(CommandContext<S> context) {
		CommandSource source = commandSourceInterface.apply(context.getSource());
		
		if (plugin.getRenderManager().isRunning()) {
			new Thread(() -> {
				plugin.getPluginState().setRenderThreadsEnabled(false);

				plugin.getRenderManager().stop();
				source.sendMessage(Text.of(TextColor.GREEN, "Render-Threads stopped!"));

				plugin.save();
			}).start();
		} else {
			source.sendMessage(Text.of(TextColor.RED, "Render-Threads are already stopped!"));
			return 0;
		}

		return 1;
	}
	
	public int startCommand(CommandContext<S> context) {
		CommandSource source = commandSourceInterface.apply(context.getSource());
		
		if (!plugin.getRenderManager().isRunning()) {
			new Thread(() -> {
				plugin.getPluginState().setRenderThreadsEnabled(true);

				plugin.getRenderManager().start(plugin.getCoreConfig().getRenderThreadCount());
				source.sendMessage(Text.of(TextColor.GREEN, "Render-Threads started!"));

				plugin.save();
			}).start();
		} else {
			source.sendMessage(Text.of(TextColor.RED, "Render-Threads are already running!"));
			return 0;
		}

		return 1;
	}

	public int freezeCommand(CommandContext<S> context) {
		CommandSource source = commandSourceInterface.apply(context.getSource());

		// parse map argument
		String mapString = context.getArgument("map", String.class);
		BmMap map = parseMap(mapString).orElse(null);

		if (map == null) {
			source.sendMessage(Text.of(TextColor.RED, "There is no ", helper.mapHelperHover(), " with this name: ", TextColor.WHITE, mapString));
			return 0;
		}

		PluginState.MapState mapState = plugin.getPluginState().getMapState(map);
		if (mapState.isUpdateEnabled()) {
			new Thread(() -> {
				mapState.setUpdateEnabled(false);

				plugin.stopWatchingMap(map);
				plugin.getRenderManager().removeRenderTasksIf(task -> {
					if (task instanceof MapUpdateTask)
						return ((MapUpdateTask) task).getMap().equals(map);

					if (task instanceof WorldRegionRenderTask)
						return ((WorldRegionRenderTask) task).getMap().equals(map);

					return false;
				});

				source.sendMessage(Text.of(TextColor.GREEN, "Map ", TextColor.WHITE, mapString, TextColor.GREEN, " is now frozen and will no longer be automatically updated!"));
				source.sendMessage(Text.of(TextColor.GRAY, "Any currently scheduled updates for this map have been cancelled."));

				plugin.save();
			}).start();
		} else {
			source.sendMessage(Text.of(TextColor.RED, "This map is already frozen!"));
			return 0;
		}

		return 1;
	}

	public int unfreezeCommand(CommandContext<S> context) {
		CommandSource source = commandSourceInterface.apply(context.getSource());

		// parse map argument
		String mapString = context.getArgument("map", String.class);
		BmMap map = parseMap(mapString).orElse(null);

		if (map == null) {
			source.sendMessage(Text.of(TextColor.RED, "There is no ", helper.mapHelperHover(), " with this name: ", TextColor.WHITE, mapString));
			return 0;
		}

		PluginState.MapState mapState = plugin.getPluginState().getMapState(map);
		if (!mapState.isUpdateEnabled()) {
			new Thread(() -> {
				mapState.setUpdateEnabled(true);

				plugin.startWatchingMap(map);
				plugin.getRenderManager().scheduleRenderTask(new MapUpdateTask(map));

				source.sendMessage(Text.of(TextColor.GREEN, "Map ", TextColor.WHITE, mapString, TextColor.GREEN, " is no longer frozen and will be automatically updated!"));

				plugin.save();
			}).start();
		} else {
			source.sendMessage(Text.of(TextColor.RED, "This map is not frozen!"));
			return 0;
		}

		return 1;
	}

	public int forceUpdateCommand(CommandContext<S> context) {
		return updateCommand(context, true);
	}

	public int updateCommand(CommandContext<S> context) {
		return updateCommand(context, false);
	}

	public int updateCommand(CommandContext<S> context, boolean force) {
		final CommandSource source = commandSourceInterface.apply(context.getSource());
		
		// parse world/map argument
		Optional<String> worldOrMap = getOptionalArgument(context, "world|map", String.class);
		
		final World worldToRender;
		final BmMap mapToRender;
		if (worldOrMap.isPresent()) {
			worldToRender = parseWorld(worldOrMap.get()).orElse(null);
			
			if (worldToRender == null) {
				mapToRender = parseMap(worldOrMap.get()).orElse(null);
				
				if (mapToRender == null) {
					source.sendMessage(Text.of(TextColor.RED, "There is no ", helper.worldHelperHover(), " or ", helper.mapHelperHover(), " with this name: ", TextColor.WHITE, worldOrMap.get()));
					return 0;
				}
			} else {
				mapToRender = null;
			}
		} else {
			worldToRender = source.getWorld().orElse(null);
			mapToRender = null;
			
			if (worldToRender == null) {
				source.sendMessage(Text.of(TextColor.RED, "Can't detect a world from this command-source, you'll have to define a world or a map to update!").setHoverText(Text.of(TextColor.GRAY, "/bluemap " + (force ? "force-update" : "update") + " <world|map>")));
				return 0;
			}
		}

		// parse radius and center arguments
		final int radius = getOptionalArgument(context, "radius", Integer.class).orElse(-1);
		final Vector2i center;
		if (radius >= 0) {
			Optional<Double> x = getOptionalArgument(context, "x", Double.class);
			Optional<Double> z = getOptionalArgument(context, "z", Double.class);
			
			if (x.isPresent() && z.isPresent()) {
				center = new Vector2i(x.get(), z.get());
			} else {
				Vector3d position = source.getPosition().orElse(null);
				if (position == null) {
					source.sendMessage(Text.of(TextColor.RED, "Can't detect a position from this command-source, you'll have to define x,z coordinates to update with a radius!").setHoverText(Text.of(TextColor.GRAY, "/bluemap " + (force ? "force-update" : "update") + " <x> <z> " + radius)));
					return 0;
				}
				
				center = position.toVector2(true).floor().toInt();
			}
		} else {
			center = null;
		}
		
		// execute render
		new Thread(() -> {
			try {
				List<BmMap> maps = new ArrayList<>();
				if (worldToRender != null) {
					plugin.getServerInterface().persistWorldChanges(worldToRender.getUUID());
					for (BmMap map : plugin.getMapTypes()) {
						if (map.getWorld().getUUID().equals(worldToRender.getUUID())) maps.add(map);
					}
				} else {
					plugin.getServerInterface().persistWorldChanges(mapToRender.getWorld().getUUID());
					maps.add(mapToRender);
				}

				if (maps.isEmpty()) {
					source.sendMessage(Text.of(TextColor.RED, "No map has been found for this world that could be updated!"));
					return;
				}

				for (BmMap map : maps) {
					MapUpdateTask updateTask = new MapUpdateTask(map, center, radius);
					plugin.getRenderManager().scheduleRenderTask(updateTask);

					if (force) {
						MapRenderState state = map.getRenderState();
						updateTask.getRegions().forEach(region -> state.setRenderTime(region, -1));
					}

					source.sendMessage(Text.of(TextColor.GREEN, "Created new Update-Task for map '" + map.getId() + "' ", TextColor.GRAY, "(" + updateTask.getRegions().size() + " regions, ~" + updateTask.getRegions().size() * 1024L + " chunks)"));
				}
				source.sendMessage(Text.of(TextColor.GREEN, "Use ", TextColor.GRAY, "/bluemap", TextColor.GREEN, " to see the progress."));

			} catch (IOException ex) {
				source.sendMessage(Text.of(TextColor.RED, "There was an unexpected exception trying to save the world. Please check the console for more details..."));
				Logger.global.logError("Unexpected exception trying to save the world!", ex);
			}
		}).start();
		
		return 1;
	}

	public int cancelCommand(CommandContext<S> context) {
		CommandSource source = commandSourceInterface.apply(context.getSource());

		Optional<String> ref = getOptionalArgument(context,"task-ref", String.class);
		if (!ref.isPresent()) {
			plugin.getRenderManager().removeAllRenderTasks();
			source.sendMessage(Text.of(TextColor.GREEN, "All tasks cancelled!"));
			source.sendMessage(Text.of(TextColor.GRAY, "(Note, that an already started task might not be removed immediately. Some tasks needs to do some tidying-work first)"));
			return 1;
		}

		Optional<RenderTask> task = helper.getTaskForRef(ref.get());

		if (!task.isPresent()) {
			source.sendMessage(Text.of(TextColor.RED, "There is no task with this reference '" + ref.get() + "'!"));
			return 0;
		}

		if (plugin.getRenderManager().removeRenderTask(task.get())) {
			source.sendMessage(Text.of(TextColor.GREEN, "Task cancelled!"));
			source.sendMessage(Text.of(TextColor.GRAY, "(Note, that an already started task might not be removed immediately. Some tasks needs to do some tidying-work first)"));
			return 1;
		} else {
			source.sendMessage(Text.of(TextColor.RED, "This task is either completed or got cancelled already!"));
			return 0;
		}
	}
	
	public int purgeCommand(CommandContext<S> context) {
		CommandSource source = commandSourceInterface.apply(context.getSource());
		
		// parse map argument
		String mapId = context.getArgument("map", String.class);
		
		new Thread(() -> {
			try {
				Path mapFolder = plugin.getRenderConfig().getWebRoot().toPath().resolve("data").resolve(mapId);
				if (!Files.isDirectory(mapFolder)) {
					source.sendMessage(Text.of(TextColor.RED, "There is no map-data to purge for the map-id '" + mapId + "'!"));
					return;
				}

				Optional<BmMap> optMap = parseMap(mapId);

				// delete map
				MapPurgeTask purgeTask;
				if (optMap.isPresent()){
					purgeTask = new MapPurgeTask(optMap.get());
				} else {
					purgeTask = new MapPurgeTask(mapFolder);
				}

				plugin.getRenderManager().scheduleRenderTaskNext(purgeTask);
				source.sendMessage(Text.of(TextColor.GREEN, "Created new Task to purge map '" + mapId + "'"));

				// if map is loaded, reset it and start updating it after the purge
				if (optMap.isPresent()) {
					RenderTask updateTask = new MapUpdateTask(optMap.get());
					plugin.getRenderManager().scheduleRenderTask(updateTask);
					source.sendMessage(Text.of(TextColor.GREEN, "Created new Update-Task for map '" + mapId + "'"));
					source.sendMessage(Text.of(TextColor.GRAY, "If you don't want to render this map again, you need to remove it from your configuration first!"));
				}

				source.sendMessage(Text.of(TextColor.GREEN, "Use ", TextColor.GRAY, "/bluemap", TextColor.GREEN, " to see the progress."));
			} catch (IOException | IllegalArgumentException e) {
				source.sendMessage(Text.of(TextColor.RED, "There was an error trying to purge '" + mapId + "', see console for details."));
				Logger.global.logError("Failed to purge map '" + mapId + "'!", e);
			}
		}).start();

		return 1;
	}
	
	public int worldsCommand(CommandContext<S> context) {
		CommandSource source = commandSourceInterface.apply(context.getSource());
		
		source.sendMessage(Text.of(TextColor.BLUE, "Worlds loaded by BlueMap:"));
		for (World world : plugin.getWorlds()) {
			source.sendMessage(Text.of(TextColor.GRAY, " - ", TextColor.WHITE, world.getName()).setHoverText(Text.of(world.getSaveFolder(), TextColor.GRAY, " (" + world.getUUID() + ")")));
		}
		
		return 1;
	}
	
	public int mapsCommand(CommandContext<S> context) {
		CommandSource source = commandSourceInterface.apply(context.getSource());
		
		source.sendMessage(Text.of(TextColor.BLUE, "Maps loaded by BlueMap:"));
		for (BmMap map : plugin.getMapTypes()) {
			boolean unfrozen = plugin.getPluginState().getMapState(map).isUpdateEnabled();
			if (unfrozen) {
				source.sendMessage(Text.of(
						TextColor.GRAY, " - ",
						TextColor.WHITE, map.getId(),
						TextColor.GRAY, " (" + map.getName() + ")"
				).setHoverText(Text.of(TextColor.WHITE, "World: ", TextColor.GRAY, map.getWorld().getName())));
			} else {
				source.sendMessage(Text.of(
						TextColor.GRAY, " - ",
						TextColor.WHITE, map.getId(),
						TextColor.GRAY, " (" + map.getName() + ") - ",
						TextColor.AQUA, TextFormat.ITALIC, "frozen!"
				).setHoverText(Text.of(TextColor.WHITE, "World: ", TextColor.GRAY, map.getWorld().getName())));
			}
		}
		
		return 1;
	}
	
	public int createMarkerCommand(CommandContext<S> context) {
		CommandSource source = commandSourceInterface.apply(context.getSource());
		
		String markerId = context.getArgument("id", String.class);
		String markerLabel = context.getArgument("label", String.class)
				.replace("<", "&lt;")
				.replace(">", "&gt;");  //no html via commands
		
		// parse map argument
		String mapString = context.getArgument("map", String.class);
		BmMap map = parseMap(mapString).orElse(null);
		
		if (map == null) {
			source.sendMessage(Text.of(TextColor.RED, "There is no ", helper.mapHelperHover(), " with this name: ", TextColor.WHITE, mapString));
			return 0;
		}
		
		// parse position
		Optional<Double> x = getOptionalArgument(context, "x", Double.class);
		Optional<Double> y = getOptionalArgument(context, "y", Double.class);
		Optional<Double> z = getOptionalArgument(context, "z", Double.class);
		
		Vector3d position;
		
		if (x.isPresent() && y.isPresent() && z.isPresent()) {
			position = new Vector3d(x.get(), y.get(), z.get());
		} else {
			position = source.getPosition().orElse(null);
			
			if (position == null) {
				source.sendMessage(Text.of(TextColor.RED, "Can't detect a position from this command-source, you'll have to define the x,y,z coordinates for the marker!").setHoverText(Text.of(TextColor.GRAY, "/bluemap marker create " + markerId + " " + "[world|map] <x> <y> <z> <label>")));
				return 0;
			}
		}
		
		// get api
		BlueMapAPI api = BlueMapAPI.getInstance().orElse(null);
		if (api == null) {
			source.sendMessage(Text.of(TextColor.RED, "MarkerAPI is not available, try ", TextColor.GRAY, "/bluemap reload"));
			return 0;
		}
		
		// resolve api-map
		Optional<BlueMapMap> apiMap = api.getMap(map.getId());
		if (!apiMap.isPresent()) {
			source.sendMessage(Text.of(TextColor.RED, "Failed to get map from API, try ", TextColor.GRAY, "/bluemap reload"));
			return 0;
		}
		
		// add marker
		try {
			MarkerAPI markerApi = api.getMarkerAPI();
			
			MarkerSet set = markerApi.getMarkerSet(DEFAULT_MARKER_SET_ID).orElse(null);
			if (set == null) {
				set = markerApi.createMarkerSet(DEFAULT_MARKER_SET_ID);
				set.setLabel("Markers");
			}
			
			if (set.getMarker(markerId).isPresent()) {
				source.sendMessage(Text.of(TextColor.RED, "There already is a marker with this id: ", TextColor.WHITE, markerId));
				return 0;
			}
			
			POIMarker marker = set.createPOIMarker(markerId, apiMap.get(), position);
			marker.setLabel(markerLabel);
			
			markerApi.save();
			MarkerIdSuggestionProvider.getInstance().forceUpdate();
		} catch (IOException e) {
			source.sendMessage(Text.of(TextColor.RED, "There was an error trying to add the marker, please check the console for details!"));
			Logger.global.logError("Exception trying to add a marker!", e);
		}

		source.sendMessage(Text.of(TextColor.GREEN, "Marker added!"));
		return 1;
	}
	
	public int removeMarkerCommand(CommandContext<S> context) {
		CommandSource source = commandSourceInterface.apply(context.getSource());

		String markerId = context.getArgument("id", String.class);
		
		BlueMapAPI api = BlueMapAPI.getInstance().orElse(null);
		if (api == null) {
			source.sendMessage(Text.of(TextColor.RED, "MarkerAPI is not available, try ", TextColor.GRAY, "/bluemap reload"));
			return 0;
		}
		
		try {
			MarkerAPI markerApi = api.getMarkerAPI();
			
			MarkerSet set = markerApi.createMarkerSet("markers");
			if (!set.removeMarker(markerId)) {
				source.sendMessage(Text.of(TextColor.RED, "There is no marker with this id: ", TextColor.WHITE, markerId));
			}
			
			markerApi.save();
			MarkerIdSuggestionProvider.getInstance().forceUpdate();
		} catch (IOException e) {
			source.sendMessage(Text.of(TextColor.RED, "There was an error trying to remove the marker, please check the console for details!"));
			Logger.global.logError("Exception trying to remove a marker!", e);
		}

		source.sendMessage(Text.of(TextColor.GREEN, "Marker removed!"));
		return 1;
	}

	public int listMarkersCommand(CommandContext<S> context) {
		CommandSource source = commandSourceInterface.apply(context.getSource());

		BlueMapAPI api = BlueMapAPI.getInstance().orElse(null);
		if (api == null) {
			source.sendMessage(Text.of(TextColor.RED, "MarkerAPI is not available, try ", TextColor.GRAY, "/bluemap reload"));
			return 0;
		}

		source.sendMessage(Text.of(TextColor.BLUE, "All Markers:"));

		int i = 0;
		Collection<String> markerIds = MarkerIdSuggestionProvider.getInstance().getPossibleValues();
		for (String markerId : markerIds) {
			if (i++ >= 40) {
				source.sendMessage(Text.of(TextColor.GRAY, "[" + (markerIds.size() - 40) + " more ...]"));
				break;
			}

			source.sendMessage(Text.of(TextColor.GRAY, " - ", TextColor.WHITE, markerId));
		}

		return 1;
	}
	
}<|MERGE_RESOLUTION|>--- conflicted
+++ resolved
@@ -528,20 +528,6 @@
 		new Thread(() -> {
 			// collect and output debug info
 			Vector3i blockPos = position.floor().toInt();
-<<<<<<< HEAD
-			Block block = new Block(world, blockPos.getX(), blockPos.getY(), blockPos.getZ());
-			Block blockBelow = new Block(null, 0, 0, 0).copy(block).add(0, -1, 0);
-			
-			String blockIdMeta = "";
-			String blockBelowIdMeta = "";
-			
-			if (world instanceof MCAWorld) {
-				MCAChunk chunk = ((MCAWorld) world).getChunkAtBlock(blockPos.getX(), blockPos.getY(), blockPos.getZ());
-				if (chunk instanceof ChunkAnvil112) {
-					blockIdMeta = " (" + ((ChunkAnvil112) chunk).getBlockIdMeta(blockPos) + ")";
-					blockBelowIdMeta = " (" + ((ChunkAnvil112) chunk).getBlockIdMeta(blockPos.add(0, -1, 0)) + ")";
-				}
-=======
 			Block block = world.getBlock(blockPos);
 			Block blockBelow = world.getBlock(blockPos.add(0, -1, 0));
 
@@ -554,7 +540,6 @@
 			if (chunk instanceof ChunkAnvil112) {
 				blockIdMeta = " (" + ((ChunkAnvil112) chunk).getBlockIdMeta(blockPos) + ")";
 				blockBelowIdMeta = " (" + ((ChunkAnvil112) chunk).getBlockIdMeta(blockPos.add(0, -1, 0)) + ")";
->>>>>>> a1baff45
 			}
 			
 			source.sendMessages(Arrays.asList(
