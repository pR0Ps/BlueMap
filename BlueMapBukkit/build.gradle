--- conflicted
+++ resolved
@@ -9,14 +9,9 @@
 }
 
 dependencies {
-<<<<<<< HEAD
     shadow "org.spigotmc:spigot-api:1.16.2-R0.1-SNAPSHOT"
-    compile group: 'org.bstats', name: 'bstats-bukkit-lite', version: '1.5'
-=======
-    shadow "org.bukkit:bukkit:1.13.2-R0.1-SNAPSHOT"
     
     compile group: 'org.bstats', name: 'bstats-bukkit-lite', version: '1.7'
->>>>>>> 199fb77a
     
     compile (project(':BlueMapCommon')) {
     	//exclude dependencies provided by bukkit
